--- conflicted
+++ resolved
@@ -79,8 +79,6 @@
 - `docker run --rm -it ghcr.io/tgragnato/magnetico:latest --help`
 - `docker run --rm -it ghcr.io/tgragnato/magnetico:latest -d --database=amqp://localhost:5672`
 
-<<<<<<< HEAD
-=======
 ### Bitmagnet
 
 Bitmagnet is a self-hosted BitTorrent indexer, DHT crawler, content classifier and torrent search engine with web UI, GraphQL API and Servarr stack integration.
@@ -89,7 +87,6 @@
 - `docker run --rm -it ghcr.io/tgragnato/magnetico:latest --help`
 - `docker run --rm -it ghcr.io/tgragnato/magnetico:latest -d --database=bitmagnet://localhost:3333/import`
 
->>>>>>> 234c7b10
 ## Features
 
 Easy installation & minimal requirements:
