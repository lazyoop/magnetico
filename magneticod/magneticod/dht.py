# magneticod - Autonomous BitTorrent DHT crawler and metadata fetcher.
# Copyright (C) 2017  Mert Bora ALPER <bora@boramalper.org>
# Dedicated to Cemile Binay, in whose hands I thrived.
#
# This program is free software: you can redistribute it and/or modify it under the terms of the GNU Affero General
# Public License as published by the Free Software Foundation, either version 3 of the License, or (at your option) any
# later version.
#
# This program is distributed in the hope that it will be useful, but WITHOUT ANY WARRANTY; without even the implied
# warranty of MERCHANTABILITY or FITNESS FOR A PARTICULAR PURPOSE.  See the GNU Affero General Public License for more
# details.
#
# You should have received a copy of the GNU Affero General Public License along with this program.  If not, see
# <http://www.gnu.org/licenses/>.
import asyncio
import itertools
import zlib
import logging
import socket
import typing
import os

from .constants import BOOTSTRAPPING_NODES, MAX_ACTIVE_PEERS_PER_INFO_HASH, PEER_TIMEOUT, TICK_INTERVAL
from . import bencode
from . import bittorrent

NodeID = bytes
NodeAddress = typing.Tuple[str, int]
PeerAddress = typing.Tuple[str, int]
InfoHash = bytes
Metadata = bytes


<<<<<<< HEAD
class SybilNode(asyncio.DatagramProtocol):
    def __init__(self, address: typing.Tuple[str, int], complete_info_hashes, max_metadata_size):
=======
class SybilNode:
    def __init__(self, address: typing.Tuple[str, int], is_infohash_new, max_metadata_size):
>>>>>>> 0e389aa6
        self.__true_id = self.__random_bytes(20)

        self.__address = address

        self._routing_table = {}  # type: typing.Dict[NodeID, NodeAddress]

        self.__token_secret = self.__random_bytes(4)
        # Maximum number of neighbours (this is a THRESHOLD where, once reached, the search for new neighbours will
        # stop; but until then, the total number of neighbours might exceed the threshold).
        self.__n_max_neighbours = 2000
<<<<<<< HEAD
        self.__parent_futures = {}  # type: typing.Dict[dht.InfoHash, asyncio.Future]
        self._complete_info_hashes = complete_info_hashes
=======
        self.__tasks = {}  # type: typing.Dict[dht.InfoHash, asyncio.Future]
        self._is_inforhash_new = is_infohash_new
>>>>>>> 0e389aa6
        self.__max_metadata_size = max_metadata_size
        # Complete metadatas will be added to the queue, to be retrieved and committed to the database.
        self.__metadata_queue = asyncio.Queue()  # typing.Collection[typing.Tuple[InfoHash, Metadata]]
        self._is_writing_paused = False
        self._tick_task = None

        logging.info("SybilNode %s on %s initialized!", self.__true_id.hex().upper(), address)

<<<<<<< HEAD
    async def launch(self) -> None:
        event_loop = asyncio.get_event_loop()
        await event_loop.create_datagram_endpoint(lambda: self, local_addr=self.__address)
=======
    def metadata_q(self):
        return self._metadata_q

    async def launch(self, loop):
        self._loop = loop
        await loop.create_datagram_endpoint(lambda: self, local_addr=self.__address)
>>>>>>> 0e389aa6

    def connection_made(self, transport: asyncio.DatagramTransport) -> None:
        event_loop = asyncio.get_event_loop()
        self._tick_task = event_loop.create_task(self.tick_periodically())
        self._transport = transport

    def connection_lost(self, exc) -> None:
        logging.critical("SybilNode's connection is lost.")
        self._is_writing_paused = True

    def pause_writing(self) -> None:
        self._is_writing_paused = True
        # In case of congestion, decrease the maximum number of nodes to the 90% of the current value.
        self.__n_max_neighbours = self.__n_max_neighbours * 9 // 10
        logging.debug("Maximum number of neighbours now %d", self.__n_max_neighbours)

    def resume_writing(self) -> None:
        self._is_writing_paused = False

    def sendto(self, data, addr) -> None:
        if not self._is_writing_paused:
            self._transport.sendto(data, addr)

    def error_received(self, exc: Exception) -> None:
        if isinstance(exc, PermissionError):
            # This exception (EPERM errno: 1) is kernel's way of saying that "you are far too fast, chill".
            # It is also likely that we have received a ICMP source quench packet (meaning, that we really need to
            # slow down.
            #
            # Read more here: http://www.archivum.info/comp.protocols.tcp-ip/2009-05/00088/UDP-socket-amp-amp-sendto
            #                 -amp-amp-EPERM.html
            #
            # In case of congestion, decrease the maximum number of nodes to the 90% of the current value.
            if self.__n_max_neighbours < 200:
                logging.warning("Maximum number of neighbours are now less than 200 due to congestion!")
            else:
                self.__n_max_neighbours = self.__n_max_neighbours * 9 // 10
                logging.debug("Maximum number of neighbours now %d", self.__n_max_neighbours)
        else:
            # The previous "exception" was kind of "unexceptional", but we should log anything else.
            logging.error("SybilNode operational error: `%s`", exc)

    async def tick_periodically(self) -> None:
        while True:
            await asyncio.sleep(TICK_INTERVAL)
            if not self._routing_table:
                await self.__bootstrap()
            self.__make_neighbours()
            self._routing_table.clear()
            if not self._is_writing_paused:
                self.__n_max_neighbours = self.__n_max_neighbours * 101 // 100
            logging.debug("fetch metadata task count: %d", sum(
                x.child_count for x in self.__tasks.values()))
            logging.debug("asyncio task count: %d", len(asyncio.Task.all_tasks()))

    def datagram_received(self, data, addr) -> None:
        # Ignore nodes that uses port 0 (assholes).
        if addr[1] == 0:
            return

        if self._transport.is_closing():
            return

        try:
            message = bencode.loads(data)
        except bencode.BencodeDecodingError:
            return

        if isinstance(message.get(b"r"), dict) and type(message[b"r"].get(b"nodes")) is bytes:
            self.__on_FIND_NODE_response(message)
        elif message.get(b"q") == b"get_peers":
            self.__on_GET_PEERS_query(message, addr)
        elif message.get(b"q") == b"announce_peer":
            self.__on_ANNOUNCE_PEER_query(message, addr)

    async def shutdown(self) -> None:
        tasks = list(self.__parent_futures.values())
        for t in tasks:
            t.set_result(None)
        self._tick_task.cancel()
        await asyncio.wait([self._tick_task])
        self._transport.close()

    def __on_FIND_NODE_response(self, message: bencode.KRPCDict) -> None:
        try:
            nodes_arg = message[b"r"][b"nodes"]
            assert type(nodes_arg) is bytes and len(nodes_arg) % 26 == 0
        except (TypeError, KeyError, AssertionError):
            return

        try:
            nodes = self.__decode_nodes(nodes_arg)
        except AssertionError:
            return

        # Add new found nodes to the routing table, assuring that we have no more than n_max_neighbours in total.
        if len(self._routing_table) < self.__n_max_neighbours:
            self._routing_table.update(nodes)

    def __on_GET_PEERS_query(self, message: bencode.KRPCDict, addr: NodeAddress) -> None:
        try:
            transaction_id = message[b"t"]
            assert type(transaction_id) is bytes and transaction_id
            info_hash = message[b"a"][b"info_hash"]
            assert type(info_hash) is bytes and len(info_hash) == 20
        except (TypeError, KeyError, AssertionError):
            return

        data = bencode.dumps({
            b"y": b"r",
            b"t": transaction_id,
            b"r": {
                b"id": info_hash[:15] + self.__true_id[:5],
                b"nodes": b"",
                b"token": self.__calculate_token(addr, info_hash)
            }
        })
        # we want to prioritise GET_PEERS responses as they are the most fruitful ones!
        # but there is no easy way to do this with asyncio
        self.sendto(data, addr)

    def __on_ANNOUNCE_PEER_query(self, message: bencode.KRPCDict, addr: NodeAddress) -> None:
        try:
            node_id = message[b"a"][b"id"]
            assert type(node_id) is bytes and len(node_id) == 20
            transaction_id = message[b"t"]
            assert type(transaction_id) is bytes and transaction_id
            token = message[b"a"][b"token"]
            assert type(token) is bytes
            info_hash = message[b"a"][b"info_hash"]
            assert type(info_hash) is bytes and len(info_hash) == 20
            if b"implied_port" in message[b"a"]:
                implied_port = message[b"a"][b"implied_port"]
                assert implied_port in (0, 1)
            else:
                implied_port = None
            port = message[b"a"][b"port"]

            assert type(port) is int and 0 < port < 65536
        except (TypeError, KeyError, AssertionError):
            return

        data = bencode.dumps({
            b"y": b"r",
            b"t": transaction_id,
            b"r": {
                b"id": node_id[:15] + self.__true_id[:5]
            }
        })
        self.sendto(data, addr)

        if implied_port:
            peer_addr = (addr[0], addr[1])
        else:
            peer_addr = (addr[0], port)

        if not self._is_inforhash_new(info_hash):
            return

        event_loop = asyncio.get_event_loop()

        # A little clarification about parent and child futures might be really useful here:
        # For every info hash we are interested in, we create ONE parent future and save it under self.__tasks
        # (info_hash -> task) dictionary.
        # For EVERY DisposablePeer working to fetch the metadata of that info hash, we create a child future. Hence, for
        # every parent future, there should be *at least* one child future.
        #
        # Parent and child futures are "connected" to each other through `add_done_callback` functionality:
        #     When a child is successfully done, it sets the result of its parent (`set_result()`), and if it was
        #   unsuccessful to fetch the metadata, it just checks whether there are any other child futures left and if not
        #   it terminates the parent future (by setting its result to None) and quits.
        #     When a parent future is successfully done, (through the callback) it adds the info hash to the set of
        #   completed metadatas and puts the metadata in the queue to be committed to the database.

        # create the parent future
        if info_hash not in self.__parent_futures:
            parent_f = event_loop.create_future()
            parent_f.child_count = 0
            parent_f.add_done_callback(lambda f: self._parent_task_done(f, info_hash))
            self.__parent_futures[info_hash] = parent_f

        parent_f = self.__parent_futures[info_hash]

        if parent_f.done():
            return
        if parent_f.child_count > MAX_ACTIVE_PEERS_PER_INFO_HASH:
            return

        task = asyncio.ensure_future(bittorrent.fetch_metadata_from_peer(
            info_hash, peer_addr, self.__max_metadata_size, timeout=PEER_TIMEOUT))
        task.add_done_callback(lambda task: self._got_child_result(parent_f, task))
        parent_f.child_count += 1
        parent_f.add_done_callback(lambda f: task.cancel())

    def _got_child_result(self, parent_task, child_task):
        parent_task.child_count -= 1
        try:
            metadata = child_task.result()
            # Bora asked:
            #     Why do we check for parent_task being done here when a child got result? I mean, if parent_task is
            #     done before, and successful, all of its childs will be terminated and this function cannot be called
            #     anyway.
            #
            # --- https://github.com/boramalper/magnetico/pull/76#discussion_r119555423
            #
            #     Suppose two child tasks are fetching the same metadata for a parent and they finish at the same time
            #     (or very close). The first one wakes up, sets the parent_task result which will cause the done
            #     callback to be scheduled. The scheduler might still then chooses the second child task to run next
            #     (why not? It's been waiting longer) before the parent has a chance to cancel it.
            #
            # Thus spoke Richard.
            if metadata and not parent_task.done():
                parent_task.set_result(metadata)
        except asyncio.CancelledError:
            pass
        except Exception:
            logging.exception("child result is exception")
        if parent_task.child_count <= 0 and not parent_task.done():
            parent_task.set_result(None)

    def _parent_task_done(self, parent_task, info_hash):
        try:
            metadata = parent_task.result()
            if metadata:
<<<<<<< HEAD
                self._complete_info_hashes.add(info_hash)
                self.__metadata_queue.put_nowait((info_hash, metadata))
=======
                self._metadata_q.put_nowait((info_hash, metadata))
>>>>>>> 0e389aa6
        except asyncio.CancelledError:
            pass
        del self.__parent_futures[info_hash]

    async def __bootstrap(self) -> None:
        event_loop = asyncio.get_event_loop()
        for node in BOOTSTRAPPING_NODES:
            try:
                # AF_INET means ip4 only
                responses = await event_loop.getaddrinfo(*node, family=socket.AF_INET)
                for (family, type, proto, canonname, sockaddr) in responses:
                    data = self.__build_FIND_NODE_query(self.__true_id)
                    self.sendto(data, sockaddr)
            except Exception:
                logging.exception("bootstrap problem")

    def __make_neighbours(self) -> None:
        for node_id, addr in self._routing_table.items():
            self.sendto(self.__build_FIND_NODE_query(node_id[:15] + self.__true_id[:5]), addr)

    @staticmethod
    def __decode_nodes(infos: bytes) -> typing.List[typing.Tuple[NodeID, NodeAddress]]:
        """ REFERENCE IMPLEMENTATION
        nodes = []
        for i in range(0, len(infos), 26):
            info = infos[i: i + 26]
            node_id = info[:20]
            node_host = socket.inet_ntoa(info[20:24])
            node_port = int.from_bytes(info[24:], "big")
            nodes.append((node_id, (node_host, node_port)))
        return nodes
        """

        """ Optimized Version """
        inet_ntoa = socket.inet_ntoa
        int_from_bytes = int.from_bytes
        return [
            (infos[i:i+20], (inet_ntoa(infos[i+20:i+24]), int_from_bytes(infos[i+24:i+26], "big")))
            for i in range(0, len(infos), 26)
        ]

    def __calculate_token(self, addr: NodeAddress, info_hash: InfoHash):
        # Believe it or not, faster than using built-in hash (including conversion from int -> bytes of course)
        return zlib.adler32(b"%s%s%d%s" % (self.__token_secret, socket.inet_aton(addr[0]), addr[1], info_hash))

    @staticmethod
    def __random_bytes(n: int) -> bytes:
        return os.urandom(n)

    def __build_FIND_NODE_query(self, id_: bytes) -> bytes:
        """ BENCODE IMPLEMENTATION
        bencode.dumps({
            b"y": b"q",
            b"q": b"find_node",
            b"t": self.__random_bytes(2),
            b"a": {
                b"id": id_,
                b"target": self.__random_bytes(20)
            }
        })
        """

        """ Optimized Version """
        return b"d1:ad2:id20:%s6:target20:%se1:q9:find_node1:t2:aa1:y1:qe" % (
            id_,
            self.__random_bytes(20)
        )<|MERGE_RESOLUTION|>--- conflicted
+++ resolved
@@ -31,13 +31,8 @@
 Metadata = bytes
 
 
-<<<<<<< HEAD
-class SybilNode(asyncio.DatagramProtocol):
-    def __init__(self, address: typing.Tuple[str, int], complete_info_hashes, max_metadata_size):
-=======
 class SybilNode:
     def __init__(self, address: typing.Tuple[str, int], is_infohash_new, max_metadata_size):
->>>>>>> 0e389aa6
         self.__true_id = self.__random_bytes(20)
 
         self.__address = address
@@ -48,13 +43,8 @@
         # Maximum number of neighbours (this is a THRESHOLD where, once reached, the search for new neighbours will
         # stop; but until then, the total number of neighbours might exceed the threshold).
         self.__n_max_neighbours = 2000
-<<<<<<< HEAD
-        self.__parent_futures = {}  # type: typing.Dict[dht.InfoHash, asyncio.Future]
-        self._complete_info_hashes = complete_info_hashes
-=======
         self.__tasks = {}  # type: typing.Dict[dht.InfoHash, asyncio.Future]
         self._is_inforhash_new = is_infohash_new
->>>>>>> 0e389aa6
         self.__max_metadata_size = max_metadata_size
         # Complete metadatas will be added to the queue, to be retrieved and committed to the database.
         self.__metadata_queue = asyncio.Queue()  # typing.Collection[typing.Tuple[InfoHash, Metadata]]
@@ -63,18 +53,12 @@
 
         logging.info("SybilNode %s on %s initialized!", self.__true_id.hex().upper(), address)
 
-<<<<<<< HEAD
-    async def launch(self) -> None:
-        event_loop = asyncio.get_event_loop()
-        await event_loop.create_datagram_endpoint(lambda: self, local_addr=self.__address)
-=======
     def metadata_q(self):
         return self._metadata_q
 
     async def launch(self, loop):
         self._loop = loop
         await loop.create_datagram_endpoint(lambda: self, local_addr=self.__address)
->>>>>>> 0e389aa6
 
     def connection_made(self, transport: asyncio.DatagramTransport) -> None:
         event_loop = asyncio.get_event_loop()
@@ -299,12 +283,7 @@
         try:
             metadata = parent_task.result()
             if metadata:
-<<<<<<< HEAD
-                self._complete_info_hashes.add(info_hash)
-                self.__metadata_queue.put_nowait((info_hash, metadata))
-=======
                 self._metadata_q.put_nowait((info_hash, metadata))
->>>>>>> 0e389aa6
         except asyncio.CancelledError:
             pass
         del self.__parent_futures[info_hash]
