package persistence

import (
	"encoding/hex"
	"encoding/json"
	"errors"
	"fmt"
	"net/url"
)

type Database interface {
	Engine() databaseEngine
	DoesTorrentExist(infoHash []byte) (bool, error)
	AddNewTorrent(infoHash []byte, name string, files []File) error
	Close() error

	// GetNumberOfTorrents returns the number of torrents saved in the database. Might be an
	// approximation.
	GetNumberOfTorrents() (uint, error)
	// QueryTorrents returns @pageSize amount of torrents,
	// * that are discovered before @discoveredOnBefore
	// * that match the @query if it's not empty, else all torrents
	// * ordered by the @orderBy in ascending order if @ascending is true, else in descending order
	// after skipping (@page * @pageSize) torrents that also fits the criteria above.
	//
	// On error, returns (nil, error), otherwise a non-nil slice of TorrentMetadata and nil.
	QueryTorrents(
		query string,
		epoch int64,
		orderBy OrderingCriteria,
		ascending bool,
		limit uint64,
		lastOrderedValue *float64,
		lastID *uint64,
	) ([]TorrentMetadata, error)
	// GetTorrents returns the TorrentExtMetadata for the torrent of the given InfoHash. Will return
	// nil, nil if the torrent does not exist in the database.
	GetTorrent(infoHash []byte) (*TorrentMetadata, error)
	GetFiles(infoHash []byte) ([]File, error)
	GetStatistics(from string, n uint) (*Statistics, error)
}

type OrderingCriteria uint8

const (
	ByRelevance OrderingCriteria = iota
	ByTotalSize
	ByDiscoveredOn
	ByNFiles
	ByNSeeders
	ByNLeechers
	ByUpdatedOn
)

// TODO: search `swtich (orderBy)` and see if all cases are covered all the time

type databaseEngine uint8

const (
	Sqlite3 databaseEngine = iota + 1
	Postgres
	ZeroMQ
	RabbitMQ
<<<<<<< HEAD
=======
	Bitmagnet
>>>>>>> 234c7b10
)

type Statistics struct {
	NDiscovered map[string]uint64 `json:"nDiscovered"`
	NFiles      map[string]uint64 `json:"nFiles"`
	TotalSize   map[string]uint64 `json:"totalSize"`
}

type File struct {
	Size int64  `json:"size"`
	Path string `json:"path"`
}

type TorrentMetadata struct {
	ID           uint64  `json:"id"`
	InfoHash     []byte  `json:"infoHash"` // marshalled differently
	Name         string  `json:"name"`
	Size         uint64  `json:"size"`
	DiscoveredOn int64   `json:"discoveredOn"`
	NFiles       uint    `json:"nFiles"`
	Relevance    float64 `json:"relevance"`
}

type SimpleTorrentSummary struct {
	InfoHash string `json:"infoHash"`
	Name     string `json:"name"`
	Files    []File `json:"files"`
}

func (tm *TorrentMetadata) MarshalJSON() ([]byte, error) {
	type Alias TorrentMetadata
	return json.Marshal(&struct {
		InfoHash string `json:"infoHash"`
		*Alias
	}{
		InfoHash: hex.EncodeToString(tm.InfoHash),
		Alias:    (*Alias)(tm),
	})
}

func MakeDatabase(rawURL string) (Database, error) {
	url_, err := url.Parse(rawURL)
	if err != nil {
		return nil, errors.New("url.Parse " + err.Error())
	}

	switch url_.Scheme {

	case "sqlite", "sqlite3":
		return makeSqlite3Database(url_)

	case "postgres", "cockroach":
		return makePostgresDatabase(url_)

	case "zeromq", "zmq":
		return makeZeroMQ(url_)

	case "amqp", "amqps":
		return makeRabbitMQ(url_)

<<<<<<< HEAD
=======
	case "bitmagnet", "bitmagnets":
		return makeBitmagnet(url_)

>>>>>>> 234c7b10
	default:
		return nil, fmt.Errorf("unknown URI scheme: `%s`", url_.Scheme)
	}
}

func NewStatistics() (s *Statistics) {
	s = new(Statistics)
	s.NDiscovered = make(map[string]uint64)
	s.NFiles = make(map[string]uint64)
	s.TotalSize = make(map[string]uint64)
	return
}<|MERGE_RESOLUTION|>--- conflicted
+++ resolved
@@ -61,10 +61,7 @@
 	Postgres
 	ZeroMQ
 	RabbitMQ
-<<<<<<< HEAD
-=======
 	Bitmagnet
->>>>>>> 234c7b10
 )
 
 type Statistics struct {
@@ -125,12 +122,9 @@
 	case "amqp", "amqps":
 		return makeRabbitMQ(url_)
 
-<<<<<<< HEAD
-=======
 	case "bitmagnet", "bitmagnets":
 		return makeBitmagnet(url_)
 
->>>>>>> 234c7b10
 	default:
 		return nil, fmt.Errorf("unknown URI scheme: `%s`", url_.Scheme)
 	}
